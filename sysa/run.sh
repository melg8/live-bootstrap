#!/bin/bash

# SPDX-FileCopyrightText: 2021 Andrius Štikonas <andrius@stikonas.eu>
# SPDX-License-Identifier: GPL-3.0-or-later

set -e
# shellcheck source=sysa/helpers.sh
. helpers.sh

export PREFIX=/after

# Part 19
build flex-2.5.11

# Part 20
build musl-1.1.24

# Part 21
build tcc-0.9.27 tcc-musl.sh

# Part 22
build m4-1.4.7

# Part 23
build flex-2.6.4

# Part 24
build bison-3.4.1 stage1.sh
build bison-3.4.1 stage2.sh
build bison-3.4.1 stage3.sh

# Part 25
build grep-2.4

# Part 26
build diffutils-2.7

# Part 27
<<<<<<< HEAD
build coreutils-5.0
=======
build gawk-3.0.4
>>>>>>> b7400923

echo "Bootstrapping completed."<|MERGE_RESOLUTION|>--- conflicted
+++ resolved
@@ -36,10 +36,9 @@
 build diffutils-2.7
 
 # Part 27
-<<<<<<< HEAD
 build coreutils-5.0
-=======
+
+# Part 28
 build gawk-3.0.4
->>>>>>> b7400923
 
 echo "Bootstrapping completed."